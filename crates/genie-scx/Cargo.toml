[package]
name = "genie-scx"
version = "2.0.0"
authors = ["Renée Kooi <renee@kooi.me>"]
edition = "2018"
license = "GPL-3.0"
description = "Read and write Age of Empires I/II scenario files."
homepage = "https://github.com/SiegeEngineers/genie-rs"
repository = "https://github.com/SiegeEngineers/genie-rs"

[dependencies]
byteorder = "^1.3.1"
encoding_rs = "^0.8.17"
flate2 = "^1.0.0"
<<<<<<< HEAD
genie-support = { version = "^0.0.0", path = "../genie-support" }
num-derive = "^0.2.0"
num-traits = "^0.2.0"
=======
>>>>>>> eee70927
rgb = "^0.8.13"<|MERGE_RESOLUTION|>--- conflicted
+++ resolved
@@ -12,10 +12,5 @@
 byteorder = "^1.3.1"
 encoding_rs = "^0.8.17"
 flate2 = "^1.0.0"
-<<<<<<< HEAD
 genie-support = { version = "^0.0.0", path = "../genie-support" }
-num-derive = "^0.2.0"
-num-traits = "^0.2.0"
-=======
->>>>>>> eee70927
 rgb = "^0.8.13"