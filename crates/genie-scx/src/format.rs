--- conflicted
+++ resolved
@@ -8,16 +8,10 @@
 };
 use byteorder::{ReadBytesExt, WriteBytesExt, LE};
 use flate2::{read::DeflateDecoder, write::DeflateEncoder, Compression};
-<<<<<<< HEAD
 use genie_support::{read_opt_u32, MapInto, StringID, UnitTypeID};
 use std::{
     cmp::Ordering,
-    convert::TryInto,
-=======
-use std::{
-    cmp::Ordering,
-    convert::TryFrom,
->>>>>>> 40e85234
+    convert::{TryFrom, TryInto},
     io::{Read, Write},
 };
 
