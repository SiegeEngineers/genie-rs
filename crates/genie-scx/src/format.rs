//! This module contains the data format reading/writing.

#![allow(clippy::cognitive_complexity)]

use crate::{
    ai::AIInfo, bitmap::Bitmap, header::SCXHeader, map::Map, player::*, triggers::TriggerSystem,
    types::*, util::*, victory::*, Error, Result, VersionBundle,
};
use byteorder::{ReadBytesExt, WriteBytesExt, LE};
use flate2::{read::DeflateDecoder, write::DeflateEncoder, Compression};
use genie_support::{cmp_float, read_opt_u32, MapInto, StringID, UnitTypeID};
use std::{
    cmp::Ordering,
    convert::{TryFrom, TryInto},
    io::{Read, Write},
};

fn cmp_scx_version(a: SCXVersion, b: SCXVersion) -> Ordering {
    match a[0].cmp(&b[0]) {
        Ordering::Equal => {}
        ord => return ord,
    }
    match a[2].cmp(&b[2]) {
        Ordering::Equal => {}
        ord => return ord,
    }
    a[3].cmp(&b[3])
}

// pub enum LostInformation {
//     DisabledTechs(i32, i32),
//     DisabledUnits(i32, i32),
//     DisabledBuildings(i32, i32),
//     MapType,
// }

#[derive(Debug, Clone, Default)]
pub struct ScenarioObject {
    /// Position (x, y, z) of this object.
    pub position: (f32, f32, f32),
    /// This object's unique ID.
    pub id: i32,
    /// The type ID of this object.
    pub object_type: UnitTypeID,
    /// State value.
    pub state: u8,
    /// Radian angle this unit is facing.
    pub angle: f32,
    /// Current animation frame.
    pub frame: i16,
    /// ID of the object this object is garrisoned in, or -1 when not
    /// garrisoned.
    pub garrisoned_in: Option<i32>,
}

impl ScenarioObject {
    pub fn from<R: Read>(input: &mut R, version: SCXVersion) -> Result<Self> {
        let position = (
            input.read_f32::<LE>()?,
            input.read_f32::<LE>()?,
            input.read_f32::<LE>()?,
        );
        let id = input.read_i32::<LE>()?;
        let object_type = input.read_u16::<LE>()?.into();
        let state = input.read_u8()?;
        let angle = input.read_f32::<LE>()?;
        let frame = if cmp_scx_version(version, *b"1.15") == Ordering::Less {
            -1
        } else {
            input.read_i16::<LE>()?
        };
        let garrisoned_in = if cmp_scx_version(version, *b"1.13") == Ordering::Less {
            None
        } else {
            Some(input.read_i32::<LE>()?)
        }
        .and_then(|id| match id {
            -1 => None,
            id => Some(id),
        })
        .and_then(|id| match id {
            // 0 means -1 in "recent" versions
            0 if cmp_scx_version(version, *b"1.12") == Ordering::Greater => None,
            id => Some(id),
        });

        Ok(Self {
            position,
            id,
            object_type,
            state,
            angle,
            frame,
            garrisoned_in,
        })
    }

    pub fn write_to<W: Write>(&self, output: &mut W, version: SCXVersion) -> Result<()> {
        output.write_f32::<LE>(self.position.0)?;
        output.write_f32::<LE>(self.position.1)?;
        output.write_f32::<LE>(self.position.2)?;
        output.write_i32::<LE>(self.id)?;
        output.write_u16::<LE>(self.object_type.into())?;
        output.write_u8(self.state)?;
        output.write_f32::<LE>(self.angle)?;
        if cmp_scx_version(version, *b"1.14") == Ordering::Greater {
            output.write_i16::<LE>(self.frame)?;
        }
        if cmp_scx_version(version, *b"1.12") == Ordering::Greater {
            match self.garrisoned_in {
                Some(id) => output.write_i32::<LE>(id)?,
                None => output.write_i32::<LE>(-1)?,
            }
        }
        Ok(())
    }
}

#[derive(Debug, Clone)]
pub(crate) struct RGEScen {
    /// Data version.
    pub(crate) version: f32,
    /// Names for each player.
    player_names: Vec<Option<String>>,
    /// Name IDs for each player.
    player_string_table: Vec<Option<StringID>>,
    player_base_properties: Vec<PlayerBaseProperties>,
    victory_conquest: bool,
    /// File name of this scenario.
    pub(crate) name: String,
    description_string_table: Option<StringID>,
    hints_string_table: Option<StringID>,
    win_message_string_table: Option<StringID>,
    loss_message_string_table: Option<StringID>,
    history_string_table: Option<StringID>,
    scout_string_table: Option<StringID>,
    description: Option<String>,
    hints: Option<String>,
    win_message: Option<String>,
    loss_message: Option<String>,
    history: Option<String>,
    scout: Option<String>,
    pregame_cinematic: Option<String>,
    victory_cinematic: Option<String>,
    loss_cinematic: Option<String>,
    mission_bmp: Option<String>,
    player_build_lists: Vec<Option<String>>,
    player_city_plans: Vec<Option<String>>,
    player_ai_rules: Vec<Option<String>>,
    player_files: Vec<PlayerFiles>,
    ai_rules_types: Vec<i8>,
}

impl RGEScen {
    pub fn from<R: Read>(input: &mut R) -> Result<Self> {
        let version = input.read_f32::<LE>()?;
        let mut player_names = vec![None; 16];
        if version > 1.13 {
            for name in player_names.iter_mut() {
                *name = read_str(input, 256)?;
            }
        }
<<<<<<< HEAD
        let mut player_string_table = vec![None; 16];
=======

        let mut player_string_table = vec![-1; 16];
>>>>>>> eee70927
        if version > 1.16 {
            for string_id in player_string_table.iter_mut() {
                *string_id = read_opt_u32(input)?.map_into();
            }
        }

        let mut player_base_properties = vec![PlayerBaseProperties::default(); 16];
        if version > 1.13 {
            for properties in player_base_properties.iter_mut() {
                properties.active = input.read_i32::<LE>()?;
                properties.player_type = input.read_i32::<LE>()?;
                properties.civilization = input.read_i32::<LE>()?;
                properties.posture = input.read_i32::<LE>()?;
            }
        }

        let victory_conquest = if version >= 1.07 {
            input.read_u8()? != 0
        } else {
            true
        };

        assert_eq!(input.read_i16::<LE>()?, 0, "Unexpected RGE_Timeline");
        assert_eq!(input.read_i16::<LE>()?, 0, "Unexpected RGE_Timeline");
        assert!([-1.0, 0.0].contains(&input.read_f32::<LE>()?));

        let name_length = input.read_i16::<LE>()? as usize;
        let name = read_str(input, name_length)?.ok_or(Error::MissingFileNameError)?;

        let (
            description_string_table,
            hints_string_table,
            win_message_string_table,
            loss_message_string_table,
            history_string_table,
        ) = if version >= 1.16 {
            (
                read_opt_u32(input)?.map_into(),
                read_opt_u32(input)?.map_into(),
                read_opt_u32(input)?.map_into(),
                read_opt_u32(input)?.map_into(),
                read_opt_u32(input)?.map_into(),
            )
        } else {
            Default::default()
        };

        let scout_string_table = if version >= 1.22 {
            read_opt_u32(input)?.map_into()
        } else {
            Default::default()
        };

        let description_length = input.read_i16::<LE>()? as usize;
        let description = read_str(input, description_length)?;

        let (hints, win_message, loss_message, history) = if version >= 1.11 {
            let hints_length = input.read_i16::<LE>()? as usize;
            let hints = read_str(input, hints_length)?;
            let win_message_length = input.read_i16::<LE>()? as usize;
            let win_message = read_str(input, win_message_length)?;
            let loss_message_length = input.read_i16::<LE>()? as usize;
            let loss_message = read_str(input, loss_message_length)?;
            let history_length = input.read_i16::<LE>()? as usize;
            let history = read_str(input, history_length)?;
            (hints, win_message, loss_message, history)
        } else {
            (None, None, None, None)
        };

        let scout = if version >= 1.22 {
            let scout_length = input.read_i16::<LE>()? as usize;
            read_str(input, scout_length)?
        } else {
            None
        };

        if version < 1.03 {
            // skip some stuff
        }

        let len = input.read_i16::<LE>()? as usize;
        let pregame_cinematic = read_str(input, len)?;
        let len = input.read_i16::<LE>()? as usize;
        let victory_cinematic = read_str(input, len)?;
        let len = input.read_i16::<LE>()? as usize;
        let loss_cinematic = read_str(input, len)?;

        let mission_bmp = if version >= 1.09 {
            let len = input.read_i16::<LE>()? as usize;
            read_str(input, len)?
        } else {
            None
        };

        let _mission_picture = if version >= 1.10 {
            Bitmap::from(input)?
        } else {
            None
        };

        let mut player_build_lists = vec![None; 16];
        for build_list in player_build_lists.iter_mut() {
            let len = input.read_u16::<LE>()? as usize;
            *build_list = read_str(input, len)?;
        }

        let mut player_city_plans = vec![None; 16];
        for city_plan in player_city_plans.iter_mut() {
            let len = input.read_u16::<LE>()? as usize;
            *city_plan = read_str(input, len)?;
        }

        let mut player_ai_rules = vec![None; 16];
        if version >= 1.08 {
            for ai_rules in player_ai_rules.iter_mut() {
                let len = input.read_u16::<LE>()? as usize;
                *ai_rules = read_str(input, len)?;
            }
        }

        let mut player_files = vec![PlayerFiles::default(); 16];
        for files in player_files.iter_mut() {
            let build_list_length = input.read_i32::<LE>()? as usize;
            let city_plan_length = input.read_i32::<LE>()? as usize;
            let ai_rules_length = if version >= 1.08 {
                input.read_i32::<LE>()? as usize
            } else {
                0
            };

            files.build_list = read_str(input, build_list_length)?;
            files.city_plan = read_str(input, city_plan_length)?;
            files.ai_rules = read_str(input, ai_rules_length)?;
        }

        let mut ai_rules_types = vec![0; 16];
        if version >= 1.20 {
            for rule_type in ai_rules_types.iter_mut() {
                *rule_type = input.read_i8()?;
            }
        }

        if version >= 1.02 {
            let sep = input.read_i32::<LE>()?;
            debug_assert_eq!(sep, -99);
        }

        Ok(RGEScen {
            version,
            player_names,
            player_string_table,
            player_base_properties,
            victory_conquest,
            name,
            description_string_table,
            hints_string_table,
            win_message_string_table,
            loss_message_string_table,
            history_string_table,
            scout_string_table,
            description,
            hints,
            win_message,
            loss_message,
            history,
            scout,
            pregame_cinematic,
            victory_cinematic,
            loss_cinematic,
            mission_bmp,
            player_build_lists,
            player_city_plans,
            player_ai_rules,
            player_files,
            ai_rules_types,
        })
    }

    pub fn write_to<W: Write>(&self, mut output: &mut W, version: f32) -> Result<()> {
        output.write_f32::<LE>(version)?;

        if version > 1.13 {
            assert_eq!(self.player_names.len(), 16);
            for name in &self.player_names {
                let mut padded_bytes = Vec::with_capacity(256);
                if let Some(ref name) = name {
                    let name_bytes = name.as_bytes();
                    padded_bytes.write_all(name_bytes)?;
                }
                padded_bytes.extend(vec![0; 256 - padded_bytes.len()]);
                output.write_all(&padded_bytes)?;
            }
        }

        if version > 1.16 {
            assert_eq!(self.player_string_table.len(), 16);
            for id in &self.player_string_table {
                write_opt_string_id(&mut output, *id)?;
            }
        }

        if version > 1.13 {
            assert_eq!(self.player_base_properties.len(), 16);
            for props in &self.player_base_properties {
                output.write_i32::<LE>(props.active)?;
                output.write_i32::<LE>(props.player_type)?;
                output.write_i32::<LE>(props.civilization)?;
                output.write_i32::<LE>(props.posture)?;
            }
        }

        if version >= 1.07 {
            output.write_u8(if self.victory_conquest { 1 } else { 0 })?;
        }

        // RGE_Timeline
        output.write_i16::<LE>(0)?;
        output.write_i16::<LE>(0)?;
        output.write_f32::<LE>(-1.0)?;

        write_str(output, &self.name)?;

        if version >= 1.16 {
            write_opt_string_id(&mut output, self.description_string_table)?;
            write_opt_string_id(&mut output, self.hints_string_table)?;
            write_opt_string_id(&mut output, self.win_message_string_table)?;
            write_opt_string_id(&mut output, self.loss_message_string_table)?;
            write_opt_string_id(&mut output, self.history_string_table)?;
        }
        if version >= 1.22 {
            write_opt_string_id(&mut output, self.scout_string_table)?;
        }

        write_opt_str(output, &self.description)?;
        if version >= 1.11 {
            write_opt_str(output, &self.hints)?;
            write_opt_str(output, &self.win_message)?;
            write_opt_str(output, &self.loss_message)?;
            write_opt_str(output, &self.history)?;
        }
        if version >= 1.22 {
            write_opt_str(output, &self.scout)?;
        }

        write_opt_str(output, &self.pregame_cinematic)?;
        write_opt_str(output, &self.victory_cinematic)?;
        write_opt_str(output, &self.loss_cinematic)?;
        if version >= 1.09 {
            // mission_bmp
            write_opt_str(output, &None)?;
        }

        if version >= 1.10 {
            // mission_picture
            output.write_u32::<LE>(0)?;
            output.write_u32::<LE>(0)?;
            output.write_u32::<LE>(0)?;
            output.write_u16::<LE>(1)?;
        }

        assert_eq!(self.player_build_lists.len(), 16);
        for build_list in &self.player_build_lists {
            write_opt_str(output, build_list)?;
        }

        assert_eq!(self.player_city_plans.len(), 16);
        for city_plan in &self.player_city_plans {
            write_opt_str(output, city_plan)?;
        }

        if version >= 1.08 {
            assert_eq!(self.player_ai_rules.len(), 16);
            for ai_rules in &self.player_ai_rules {
                write_opt_str(output, ai_rules)?;
            }
        }

        assert_eq!(self.player_files.len(), 16);
        for files in &self.player_files {
            write_opt_i32_str(output, &files.build_list)?;
            write_opt_i32_str(output, &files.city_plan)?;
            if version >= 1.08 {
                write_opt_i32_str(output, &files.ai_rules)?;
            }
        }

        if version >= 1.20 {
            assert_eq!(self.ai_rules_types.len(), 16);
            for ai_rules_type in &self.ai_rules_types {
                output.write_i8(*ai_rules_type)?;
            }
        }

        output.write_i32::<LE>(-99)?;

        Ok(())
    }
}

#[derive(Debug, Clone)]
pub(crate) struct TribeScen {
    /// "Engine" data.
    ///
    /// This distinction doesn't make much sense as a user of this library, but
    /// it exists internally in AoC and affects the storage format (eg.  some
    /// things are duplicate).
    pub(crate) base: RGEScen,
    /// Starting resources for players.
    player_start_resources: Vec<PlayerStartResources>,
    /// Victory settings.
    victory: VictoryInfo,
    /// Whether all victory conditions need to be met for victory to occur.
    victory_all_flag: bool,
    /// Type of victory condition to use in multiplayer games.
    mp_victory_type: i32,
    /// Required score to attain multiplayer victory.
    victory_score: i32,
    /// Time at which the highest-scoring player will win the multiplayer match.
    victory_time: i32,
    /// Initial diplomacy stances between players.
    diplomacy: Vec<Vec<DiplomaticStance>>,
    legacy_victory_info: Vec<Vec<LegacyVictoryInfo>>,
    /// Whether Allied Victory is enabled for each player.
    allied_victory: Vec<i32>,
    teams_locked: bool,
    can_change_teams: bool,
    random_start_locations: bool,
    max_teams: u8,
    /// Number of disabled techs per player.
    num_disabled_techs: Vec<i32>,
    /// Disabled tech IDs per player.
    disabled_techs: Vec<Vec<i32>>,
    /// Number of disabled units per player.
    num_disabled_units: Vec<i32>,
    /// Disabled unit IDs per player.
    disabled_units: Vec<Vec<i32>>,
    /// Number of disabled buildings per player.
    num_disabled_buildings: Vec<i32>,
    /// Disabled building IDs per player.
    disabled_buildings: Vec<Vec<i32>>,
    /// Some unknown scenario option...
    unknown_scenario_option: i32,
    /// Some unknown scenario option...
    unknown_scenario_option_2: i32,
    /// Whether "All Techs" is enabled.
    all_techs: bool,
    /// The starting age per player.
    player_start_ages: Vec<StartingAge>,
    /// The initial camera location.
    view: (i32, i32),
    /// The map type.
    map_type: Option<i32>,
    base_priorities: Vec<i8>,
}

impl TribeScen {
    pub fn from<R: Read>(input: &mut R) -> Result<Self> {
        let mut base = RGEScen::from(input)?;
        let version = base.version;

        let mut player_start_resources = vec![PlayerStartResources::default(); 16];

        // Moved to RGEScen in 1.13
        if version <= 1.13 {
            for name in base.player_names.iter_mut() {
                *name = read_str(input, 256)?;
            }

            for i in 0..16 {
                let properties = &mut base.player_base_properties[i];
                properties.active = input.read_i32::<LE>()?;
                let resources = PlayerStartResources::from(input, version)?;
                properties.player_type = input.read_i32::<LE>()?;
                properties.civilization = input.read_i32::<LE>()?;
                properties.posture = input.read_i32::<LE>()?;
                player_start_resources[i] = resources;
            }
        } else {
            for resources in player_start_resources.iter_mut() {
                *resources = PlayerStartResources::from(input, version)?;
            }
        }

        if version >= 1.02 {
            let sep = input.read_i32::<LE>()?;
            debug_assert_eq!(sep, -99);
        }

        let victory = VictoryInfo::from(input)?;
        let victory_all_flag = input.read_i32::<LE>()? != 0;

        let mp_victory_type = if version >= 1.13 {
            input.read_i32::<LE>()?
        } else {
            4
        };
        let victory_score = if version >= 1.13 {
            input.read_i32::<LE>()?
        } else {
            900
        };
        let victory_time = if version >= 1.13 {
            input.read_i32::<LE>()?
        } else {
            9000
        };

        let mut diplomacy = vec![vec![DiplomaticStance::Neutral; 16]; 16];
        for player_diplomacy in diplomacy.iter_mut() {
            for stance in player_diplomacy.iter_mut() {
                *stance = DiplomaticStance::try_from(input.read_i32::<LE>()?)?;
            }
        }

        let mut legacy_victory_info = vec![vec![LegacyVictoryInfo::default(); 12]; 16];
        for list in legacy_victory_info.iter_mut() {
            for victory_info in list.iter_mut() {
                *victory_info = LegacyVictoryInfo::from(input)?;
            }
        }

        if version >= 1.02 {
            let sep = input.read_i32::<LE>()?;
            debug_assert_eq!(sep, -99);
        }

        let mut allied_victory = vec![0i32; 16];
        for setting in allied_victory.iter_mut() {
            *setting = input.read_i32::<LE>()?;
        }

        let (teams_locked, can_change_teams, random_start_locations, max_teams) = if version >= 1.24
        {
            (
                input.read_i8()? != 0,
                input.read_i8()? != 0,
                input.read_i8()? != 0,
                input.read_u8()?,
            )
        } else if cmp_float!(version == 1.23) {
            (input.read_i32::<LE>()? != 0, true, true, 4)
        } else {
            (false, true, true, 4)
        };

        let mut num_disabled_techs = vec![0; 16];
        let mut disabled_techs = vec![vec![]; 16];
        let mut num_disabled_units = vec![0; 16];
        let mut disabled_units = vec![vec![]; 16];
        let mut num_disabled_buildings = vec![0; 16];
        let mut disabled_buildings = vec![vec![]; 16];

        if version >= 1.18 {
            for num in num_disabled_techs.iter_mut() {
                *num = input.read_i32::<LE>()?;
            }
            for player_disabled_techs in disabled_techs.iter_mut() {
                for _ in 0..30 {
                    player_disabled_techs.push(input.read_i32::<LE>()?);
                }
            }

            for num in num_disabled_units.iter_mut() {
                *num = input.read_i32::<LE>()?;
            }
            for player_disabled_units in disabled_units.iter_mut() {
                for _ in 0..30 {
                    player_disabled_units.push(input.read_i32::<LE>()?);
                }
            }

            for num in num_disabled_buildings.iter_mut() {
                *num = input.read_i32::<LE>()?;
            }
            let max_disabled_buildings = if version >= 1.25 { 30 } else { 20 };
            for player_disabled_buildings in disabled_buildings.iter_mut() {
                for _ in 0..max_disabled_buildings {
                    player_disabled_buildings.push(input.read_i32::<LE>()?);
                }
            }
        } else if version > 1.03 {
            // Old scenarios only allowed disabling up to 20 techs per player.
            for i in 0..16 {
                let player_disabled_techs = &mut disabled_techs[i];
                for _ in 0..20 {
                    player_disabled_techs.push(input.read_i32::<LE>()?);
                }
                // The number of disabled techs wasn't stored either, so we need to guess it!
                num_disabled_techs[i] = player_disabled_techs
                    .iter()
                    .position(|val| *val <= 0)
                    .map(|index| (index as i32) + 1)
                    .unwrap_or(0);
            }
        } else {
            // <= 1.03 did not support disabling anything
        }

        let unknown_scenario_option = if version > 1.04 {
            input.read_i32::<LE>()?
        } else {
            0
        };
        let (unknown_scenario_option_2, all_techs) = if version >= 1.12 {
            (input.read_i32::<LE>()?, input.read_i32::<LE>()? != 0)
        } else {
            (0, false)
        };

        let mut player_start_ages = vec![StartingAge::Default; 16];
        if version > 1.05 {
            for start_age in player_start_ages.iter_mut() {
                *start_age = StartingAge::try_from(input.read_i32::<LE>()?, version)?;
            }
        }

        if version >= 1.02 {
            let sep = input.read_i32::<LE>()?;
            debug_assert_eq!(sep, -99);
        }

        let view = if version >= 1.19 {
            (input.read_i32::<LE>()?, input.read_i32::<LE>()?)
        } else {
            (-1, -1)
        };

        let map_type = if version >= 1.21 {
            Some(input.read_i32::<LE>()?).and_then(|v| if v != -1 { Some(v) } else { None })
        } else {
            None
        };

        let mut base_priorities = vec![0; 16];
        if version >= 1.24 {
            for priority in base_priorities.iter_mut() {
                *priority = input.read_i8()?;
            }
        }

        Ok(TribeScen {
            base,
            player_start_resources,
            victory,
            victory_all_flag,
            mp_victory_type,
            victory_score,
            victory_time,
            diplomacy,
            legacy_victory_info,
            allied_victory,
            teams_locked,
            can_change_teams,
            random_start_locations,
            max_teams,
            num_disabled_techs,
            disabled_techs,
            num_disabled_units,
            disabled_units,
            num_disabled_buildings,
            disabled_buildings,
            unknown_scenario_option,
            unknown_scenario_option_2,
            all_techs,
            player_start_ages,
            view,
            map_type,
            base_priorities,
        })
    }

    pub fn write_to<W: Write>(&self, output: &mut W, version: f32) -> Result<()> {
        self.base.write_to(output, version)?;

        if version <= 1.13 {
            assert_eq!(self.base.player_names.len(), 16);
            for name in &self.base.player_names {
                let mut padded_bytes = Vec::with_capacity(256);
                if let Some(ref name) = name {
                    let name_bytes = name.as_bytes();
                    padded_bytes.write_all(name_bytes)?;
                }
                padded_bytes.extend(vec![0; 256 - padded_bytes.len()]);
                output.write_all(&padded_bytes)?;
            }

            assert_eq!(self.base.player_base_properties.len(), 16);
            assert_eq!(self.player_start_resources.len(), 16);
            for i in 0..16 {
                let properties = &self.base.player_base_properties[i];
                let resources = &self.player_start_resources[i];
                output.write_i32::<LE>(properties.active)?;
                resources.write_to(output, version)?;
                output.write_i32::<LE>(properties.player_type)?;
                output.write_i32::<LE>(properties.civilization)?;
                output.write_i32::<LE>(properties.posture)?;
            }
        } else {
            assert_eq!(self.player_start_resources.len(), 16);
            for start_resources in &self.player_start_resources {
                start_resources.write_to(output, version)?;
            }
        }

        if version >= 1.02 {
            output.write_i32::<LE>(-99)?;
        }

        self.victory.write_to(output)?;
        output.write_i32::<LE>(if self.victory_all_flag { 1 } else { 0 })?;

        if version >= 1.13 {
            output.write_i32::<LE>(self.mp_victory_type)?;
            output.write_i32::<LE>(self.victory_score)?;
            output.write_i32::<LE>(self.victory_time)?;
        }

        assert_eq!(self.diplomacy.len(), 16);
        for player_diplomacy in &self.diplomacy {
            assert_eq!(player_diplomacy.len(), 16);
            for stance in player_diplomacy {
                output.write_i32::<LE>((*stance).into())?;
            }
        }

        assert_eq!(self.legacy_victory_info.len(), 16);
        for list in &self.legacy_victory_info {
            for entry in list {
                entry.write_to(output)?;
            }
        }

        if version >= 1.02 {
            output.write_i32::<LE>(-99)?;
        }

        for value in &self.allied_victory {
            output.write_i32::<LE>(*value)?;
        }

        if version >= 1.24 {
            output.write_i8(if self.teams_locked { 1 } else { 0 })?;
            output.write_i8(if self.can_change_teams { 1 } else { 0 })?;
            output.write_i8(if self.random_start_locations { 1 } else { 0 })?;
            output.write_u8(self.max_teams)?;
        } else if cmp_float!(version == 1.23) {
            output.write_i32::<LE>(if self.teams_locked { 1 } else { 0 })?;
        }

        let max_disabled_buildings = if version >= 1.25 { 30 } else { 20 };
        if version >= 1.18 {
            let most = *self.num_disabled_buildings.iter().max().unwrap_or(&0);
            if most > max_disabled_buildings {
                return Err(Error::TooManyDisabledBuildingsError(
                    most,
                    max_disabled_buildings,
                ));
            }

            for num in &self.num_disabled_techs {
                output.write_i32::<LE>(*num)?;
            }
            for player_disabled_techs in &self.disabled_techs {
                for i in 0..30 {
                    output.write_i32::<LE>(*player_disabled_techs.get(i).unwrap_or(&-1))?;
                }
            }

            for num in &self.num_disabled_units {
                output.write_i32::<LE>(*num)?;
            }
            for player_disabled_units in &self.disabled_units {
                for i in 0..30 {
                    output.write_i32::<LE>(*player_disabled_units.get(i).unwrap_or(&-1))?;
                }
            }

            for num in &self.num_disabled_buildings {
                output.write_i32::<LE>(*num)?;
            }
            for player_disabled_buildings in &self.disabled_buildings {
                for i in 0..max_disabled_buildings as usize {
                    output.write_i32::<LE>(*player_disabled_buildings.get(i).unwrap_or(&-1))?;
                }
            }
        } else if version > 1.03 {
            let most = *self.num_disabled_techs.iter().max().unwrap_or(&0);
            if most > 20 {
                return Err(Error::TooManyDisabledTechsError(most));
            }
            if self.num_disabled_units.iter().any(|&n| n > 0) {
                return Err(Error::CannotDisableUnitsError);
            }
            if self.num_disabled_buildings.iter().any(|&n| n > 0) {
                return Err(Error::CannotDisableBuildingsError);
            }

            // Old scenarios only allowed disabling up to 20 techs per player.
            for player_disabled_techs in &self.disabled_techs {
                for i in 0..20 {
                    output.write_i32::<LE>(*player_disabled_techs.get(i).unwrap_or(&-1))?;
                }
            }
        } else {
            // <= 1.03 did not support disabling anything
            if self.num_disabled_techs.iter().any(|&n| n > 0) {
                return Err(Error::CannotDisableTechsError);
            }
            if self.num_disabled_units.iter().any(|&n| n > 0) {
                return Err(Error::CannotDisableUnitsError);
            }
            if self.num_disabled_buildings.iter().any(|&n| n > 0) {
                return Err(Error::CannotDisableBuildingsError);
            }
        }

        if version > 1.04 {
            output.write_i32::<LE>(0)?;
        }
        if version >= 1.12 {
            output.write_i32::<LE>(0)?;
            output.write_i32::<LE>(if self.all_techs { 1 } else { 0 })?;
        }

        if version > 1.05 {
            for start_age in &self.player_start_ages {
                output.write_i32::<LE>(start_age.to_i32(version))?;
            }
        }

        if version >= 1.02 {
            output.write_i32::<LE>(-99)?;
        }

        if version >= 1.19 {
            output.write_i32::<LE>(self.view.0)?;
            output.write_i32::<LE>(self.view.1)?;
        }

        if version >= 1.21 {
            output.write_i32::<LE>(self.map_type.unwrap_or(-1))?;
        }

        if version >= 1.24 {
            assert_eq!(self.base_priorities.len(), 16);
            for priority in &self.base_priorities {
                output.write_i8(*priority)?;
            }
        }

        Ok(())
    }

    pub fn version(&self) -> f32 {
        self.base.version
    }

    pub fn description(&self) -> Option<&str> {
        // Convert String to &str: https://stackoverflow.com/a/31234028
        self.base.description.as_ref().map(|s| &**s)
    }
}

#[derive(Debug, Clone)]
pub struct SCXFormat {
    /// Version of the SCX format.
    pub(crate) version: SCXVersion,
    /// Uncompressed header containing metadata for display.
    pub(crate) header: SCXHeader,
    /// ID for the next-placed/created object.
    pub(crate) next_object_id: i32,
    /// Scenario data.
    pub(crate) tribe_scen: TribeScen,
    /// Map data.
    pub(crate) map: Map,
    /// Player data.
    world_players: Vec<WorldPlayerData>,
    /// Objects data.
    pub(crate) player_objects: Vec<Vec<ScenarioObject>>,
    /// Player data.
    scenario_players: Vec<ScenarioPlayerData>,
    /// Triggers (only in AoK and up).
    pub(crate) triggers: Option<TriggerSystem>,
    /// AI information (AoK and up).
    ai_info: Option<AIInfo>,
}

impl SCXFormat {
    /// Extract version bundle information from a parsed SCX file.
    pub fn version(&self) -> VersionBundle {
        VersionBundle {
            format: self.version,
            header: self.header.version,
            data: self.tribe_scen.version(),
            ..VersionBundle::aoc()
        }
    }

    fn load_121<R: Read>(version: SCXVersion, player_version: f32, input: &mut R) -> Result<Self> {
        let header = SCXHeader::from(input, version)?;

        let mut input = DeflateDecoder::new(input);
        let next_object_id = input.read_i32::<LE>()?;

        let tribe_scen = TribeScen::from(&mut input)?;

        let map = Map::from(&mut input)?;

        let num_players = input.read_i32::<LE>()?;
        let mut world_players = vec![];
        for _ in 1..num_players {
            world_players.push(WorldPlayerData::from(&mut input, player_version)?);
        }

        let mut player_objects = vec![];
        for _ in 0..num_players {
            let mut objects = vec![];
            let num_objects = input.read_u32::<LE>()?;
            for _ in 0..num_objects {
                objects.push(ScenarioObject::from(&mut input, version)?);
            }
            player_objects.push(objects);
        }

        let num_scenario_players = input.read_i32::<LE>()?;
        let mut scenario_players = vec![];
        for _ in 1..num_scenario_players {
            scenario_players.push(ScenarioPlayerData::from(&mut input, player_version)?);
        }

        let triggers = if cmp_scx_version(version, *b"1.14") == Ordering::Less {
            None
        } else {
            Some(TriggerSystem::from(&mut input)?)
        };

        let ai_info = if cmp_scx_version(version, *b"1.17") == Ordering::Greater
            && cmp_scx_version(version, *b"2.00") == Ordering::Less
        {
            AIInfo::from(&mut input)?
        } else {
            None
        };

        Ok(SCXFormat {
            version,
            header,
            next_object_id,
            tribe_scen,
            map,
            world_players,
            player_objects,
            scenario_players,
            triggers,
            ai_info,
        })
    }

    pub fn load_scenario<R: Read>(input: &mut R) -> Result<Self> {
        let mut format_version = [0; 4];
        input.read_exact(&mut format_version)?;
        match &format_version {
            b"1.01" => unimplemented!(),
            b"1.02" => unimplemented!(),
            b"1.03" => unimplemented!(),
            b"1.04" => unimplemented!(),
            b"1.05" => unimplemented!(),
            b"1.06" => unimplemented!(),
            b"1.07" => Self::load_121(format_version, 1.07, input),
            b"1.08" => unimplemented!(),
            b"1.09" | b"1.10" | b"1.11" => Self::load_121(format_version, 1.11, input),
            b"1.12" | b"1.13" | b"1.14" | b"1.15" | b"1.16" => {
                Self::load_121(format_version, 1.12, input)
            }
            b"1.17" => Self::load_121(format_version, 1.14, input),
            b"1.18" | b"1.19" => Self::load_121(format_version, 1.13, input),
            b"1.20" | b"1.21" => Self::load_121(format_version, 1.14, input),
            // Definitive Edition
            b"3.13" => Self::load_121(format_version, 1.14, input),
            _ => Err(Error::UnsupportedFormatVersionError(format_version)),
        }
    }

    pub fn write_to<W: Write>(&self, output: &mut W, version: &VersionBundle) -> Result<()> {
        let player_version = match &version.format {
            b"1.07" => 1.07,
            b"1.09" | b"1.10" | b"1.11" => 1.11,
            b"1.12" | b"1.13" | b"1.14" | b"1.15" | b"1.16" => 1.12,
            b"1.18" | b"1.19" => 1.13,
            b"1.14" | b"1.20" | b"1.21" => 1.14,
            _ => panic!(
                "writing version {} is not supported",
                String::from_utf8_lossy(&version.format)
            ),
        };

        output.write_all(&version.format)?;
        self.header
            .write_to(output, version.format, version.header)?;

        let mut output = DeflateEncoder::new(output, Compression::default());
        output.write_i32::<LE>(self.next_object_id)?;

        self.tribe_scen.write_to(&mut output, version.data)?;
        self.map.write_to(&mut output)?;

        output.write_i32::<LE>(self.player_objects.len() as i32)?;
        for player in &self.world_players {
            player.write_to(&mut output, player_version)?;
        }

        for objects in &self.player_objects {
            output.write_i32::<LE>(objects.len() as i32)?;
            for object in objects {
                object.write_to(&mut output, version.format)?;
            }
        }

        output.write_i32::<LE>(self.scenario_players.len() as i32 + 1)?;
        for player in &self.scenario_players {
            player.write_to(&mut output, player_version, version.victory)?;
        }

        if cmp_scx_version(version.format, *b"1.13") == Ordering::Greater {
            let def = TriggerSystem::default();
            let triggers = match self.triggers {
                Some(ref tr) => tr,
                None => &def,
            };
            triggers.write_to(&mut output, version.triggers)?;
        }

        if cmp_scx_version(version.format, *b"1.17") == Ordering::Greater
            && cmp_scx_version(version.format, *b"2.00") == Ordering::Less
        {
            let def = AIInfo::default();
            let ai_info = match self.ai_info {
                Some(ref ai) => ai,
                None => &def,
            };
            ai_info.write_to(&mut output)?;
        }

        output.finish()?;

        Ok(())
    }

    /// Get the name of the UserPatch mod that was used to create this scenario, if applicable.
    ///
    /// Returns None if no mod was used.
    pub fn mod_name(&self) -> Option<&str> {
        self.tribe_scen.base.player_names[9]
            .as_ref()
            .map(|string| string.as_str())
    }
}

fn write_opt_string_id(mut output: impl Write, val: Option<StringID>) -> Result<()> {
    output
        .write_i32::<LE>(val.map(|n| n.try_into().unwrap()).unwrap_or(-1))
        .map_err(Into::into)
}

#[cfg(test)]
mod tests {
    use super::SCXFormat;
    use crate::VersionBundle;
    use std::fs::File;

    /// Source: http://aoe.heavengames.com/dl-php/showfile.php?fileid=42
    #[test]
    fn oldest_aoe1_scn_on_aoeheaven() {
        let mut f = File::open("test/scenarios/ The Destruction of Rome.scn").unwrap();
        let format = SCXFormat::load_scenario(&mut f).expect("failed to read");
        let mut out = vec![];
        format
            .write_to(&mut out, &format.version())
            .expect("failed to write");
    }

    #[test]
    fn aoe1_beta_scn_reserialize() {
        let mut f = File::open("test/scenarios/Dawn of a New Age.scn").unwrap();
        let format = SCXFormat::load_scenario(&mut f).expect("failed to read");
        let mut out = vec![];
        format
            .write_to(&mut out, &format.version())
            .expect("failed to write");

        let mut f = std::io::Cursor::new(out);
        let format2 = SCXFormat::load_scenario(&mut f).expect("failed to read");
        assert_eq!(
            format!("{:#?}", format),
            format!("{:#?}", format2),
            "should produce exactly the same scenario"
        );
    }

    #[test]
    fn aoe1_beta_scn_to_aoc() {
        let mut f = File::open("test/scenarios/Dawn of a New Age.scn").unwrap();
        let format = SCXFormat::load_scenario(&mut f).expect("failed to read");
        let mut out = vec![];
        format
            .write_to(&mut out, &VersionBundle::aoc())
            .expect("failed to write");

        let mut f = std::io::Cursor::new(out);
        let format2 = SCXFormat::load_scenario(&mut f).expect("failed to read");
        assert_eq!(
            format2.version(),
            VersionBundle::aoc(),
            "should have converted to AoC versions"
        );
    }

    /// Source: http://aoe.heavengames.com/dl-php/showfile.php?fileid=1678
    #[test]
    fn aoe1_trial_scn() {
        let mut f = File::open("test/scenarios/Bronze Age Art of War.scn").unwrap();
        let format = SCXFormat::load_scenario(&mut f).expect("failed to read");
        let mut out = vec![];
        format
            .write_to(&mut out, &format.version())
            .expect("failed to write");
    }

    /// Source: http://aoe.heavengames.com/dl-php/showfile.php?fileid=2409
    #[test]
    fn aoe1_ppc_trial_scn() {
        let mut f = File::open("test/scenarios/CEASAR.scn").unwrap();
        let format = SCXFormat::load_scenario(&mut f).expect("failed to read");
        let mut out = vec![];
        format
            .write_to(&mut out, &format.version())
            .expect("failed to write");
    }

    /// Source: http://aoe.heavengames.com/dl-php/showfile.php?fileid=1651
    #[test]
    fn aoe1_scn() {
        let mut f = File::open("test/scenarios/A New Emporer.scn").unwrap();
        let format = SCXFormat::load_scenario(&mut f).expect("failed to read");
        let mut out = vec![];
        format
            .write_to(&mut out, &format.version())
            .expect("failed to write");
    }

    /// Source: http://aoe.heavengames.com/dl-php/showfile.php?fileid=880
    #[test]
    fn aoe1_ror_scx() {
        let mut f = File::open("test/scenarios/Jeremiah Johnson (Update).scx").unwrap();
        let format = SCXFormat::load_scenario(&mut f).expect("failed to read");
        let mut out = vec![];
        format
            .write_to(&mut out, &format.version())
            .expect("failed to write");
    }

    /// Source: http://aok.heavengames.com/blacksmith/showfile.php?fileid=1271
    #[test]
    fn oldest_aok_scn_on_aokheaven() {
        let mut f = File::open("test/scenarios/CAMELOT.SCN").unwrap();
        let format = SCXFormat::load_scenario(&mut f).expect("failed to read");
        let mut out = vec![];
        format
            .write_to(&mut out, &format.version())
            .expect("failed to write");
    }

    #[test]
    fn aoc_scx() {
        let mut f = File::open("test/scenarios/Age of Heroes b1-3-5.scx").unwrap();
        let format = SCXFormat::load_scenario(&mut f).expect("failed to read");
        let mut out = vec![];
        format
            .write_to(&mut out, &format.version())
            .expect("failed to write");
    }

    #[test]
    fn hd_aoe2scenario() {
        let mut f = File::open("test/scenarios/Year_of_the_Pig.aoe2scenario").unwrap();
        let format = SCXFormat::load_scenario(&mut f).expect("failed to read");
        let mut out = vec![];
        format
            .write_to(&mut out, &format.version())
            .expect("failed to write");
    }

    #[test]
    fn hd_scx2() {
        let mut f = File::open("test/scenarios/real_world_amazon.scx").unwrap();
        let format = SCXFormat::load_scenario(&mut f).expect("failed to read");
        let mut out = vec![];
        format
            .write_to(&mut out, &format.version())
            .expect("failed to write");
    }

    /// A Definitive Edition scenario.
    ///
    /// (Ignored because it doesn't work yet.)
    /// Source: http://aoe.heavengames.com/dl-php/showfile.php?fileid=2708
    #[test]
    #[ignore]
    fn aoe_de_scn() {
        let mut f = File::open("test/scenarios/Corlis.aoescn").unwrap();
        let format = SCXFormat::load_scenario(&mut f).expect("failed to read");
        let mut out = vec![];
        format
            .write_to(&mut out, &format.version())
            .expect("failed to write");
    }
}<|MERGE_RESOLUTION|>--- conflicted
+++ resolved
@@ -160,12 +160,8 @@
                 *name = read_str(input, 256)?;
             }
         }
-<<<<<<< HEAD
+
         let mut player_string_table = vec![None; 16];
-=======
-
-        let mut player_string_table = vec![-1; 16];
->>>>>>> eee70927
         if version > 1.16 {
             for string_id in player_string_table.iter_mut() {
                 *string_id = read_opt_u32(input)?.map_into();
