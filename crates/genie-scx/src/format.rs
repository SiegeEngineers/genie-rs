--- conflicted
+++ resolved
@@ -1042,7 +1042,6 @@
 
         let tribe_scen = TribeScen::read_from(&mut input)?;
 
-<<<<<<< HEAD
         if tribe_scen.version() >= 1.28 {
             dbg!(input.read_u16::<LE>()?);
             let _str = {
@@ -1067,8 +1066,6 @@
             */
         }
 
-=======
->>>>>>> 40018f30
         let map = Map::read_from(&mut input)?;
 
         let num_players = input.read_i32::<LE>()?;
