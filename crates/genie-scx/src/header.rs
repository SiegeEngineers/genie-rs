--- conflicted
+++ resolved
@@ -110,11 +110,7 @@
         let active_player_count = input.read_u32::<LE>()?;
 
         let dlc_options = if version > 2 && format_version != *b"3.13" {
-<<<<<<< HEAD
-            Some(DLCOptions::from(&mut input)?)
-=======
             Some(DLCOptions::read_from(&mut input)?)
->>>>>>> 40018f30
         } else {
             None
         };
