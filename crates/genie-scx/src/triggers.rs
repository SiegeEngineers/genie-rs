--- conflicted
+++ resolved
@@ -1,8 +1,4 @@
-<<<<<<< HEAD
 use crate::{util::*, Result, UnitTypeID};
-=======
-use crate::{util::*, Result};
->>>>>>> 48d612be
 use byteorder::{ReadBytesExt, WriteBytesExt, LE};
 use std::{
     convert::TryInto,
